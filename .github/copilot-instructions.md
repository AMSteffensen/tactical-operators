--- conflicted
+++ resolved
@@ -10,10 +10,7 @@
 - **Refer to `TASK.md`** before starting work. If the current task is not listed, add a brief summary and date.
 - **Respect all naming conventions, file structures, and architectural patterns** described in `PLANNING.md`.
 - **Use `.env` files for all environment config**. Load them via `dotenv` (Node)
-<<<<<<< HEAD
-=======
-- Use feature branches, pushing directly to main is prohibbited. Create a feature bracnh when working and then create a PR with changes. 
->>>>>>> 55d7f589
+- Use feature branches, pushing directly to main is prohibited. Create a feature branch when working and then create a PR with changes.
 ---
 
 ## 🎮 Game Code Structure & Modularity
